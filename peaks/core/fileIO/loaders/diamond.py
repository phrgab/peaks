--- conflicted
+++ resolved
@@ -483,14 +483,10 @@
         "x3": "smz",
         "defocus": "smdefocus",
     }
-<<<<<<< HEAD
-    _manipulator_sign_conventions = {}
-=======
     _manipulator_sign_conventions = {
         # Nano-branch
         "azi": -1,
     }
->>>>>>> f35ae33c
 
     _analyser_sign_conventions = {
         "theta_par": -1,
